# Change Log
All notable changes to this project will be documented in this file.

The format is based on [Keep a Changelog](http://keepachangelog.com/)
and this project adheres to [Semantic Versioning](http://semver.org/) with
regard to the json-rpc api.  As we're currently pre-1.0 release, we
can and probably will change functionality and break backwards compatability
at anytime.

## [Unreleased]
### Added
  * Missing docstring for `blob_list`
  * Added convenient import for setting up a daemon client, `from lbrynet.daemon import get_client`

### Changed
  * Change `max_key_fee` setting to be a dictionary with values for `currency` and `amount`
<<<<<<< HEAD
  * Linux default downloads folder changed from `~/Downloads` to `XDG_DOWNLOAD_DIR`
  * Linux folders moved from the home directory to `~/.local/share/lbry`
  * Windows folders moved from `%APPDATA%/Roaming` to `%APPDATA%/Local/lbry`
=======
  * Renamed `lbrynet.lbryfile` to `lbrynet.lbry_file`
  * Renamed `lbrynet.lbryfilemanager` to `lbrynet.file_manager`
  * Renamed `lbrynet.lbrynet_daemon` to `lbrynet.daemon`
  * Initialize lbrynet settings when configuring an api client if they are not set yet
  * Updated lbryum imports
>>>>>>> 0f32260e
  *

### Fixed
  * Fixed some log messages throwing exceptions
  * Fix shutdown of the blob tracker by Session
  * Fixed claim_new_support docstrings
<<<<<<< HEAD
  * Fix default directories to comply to XDG
  *
=======
  * Fixed BlobManager causing functional tests to fail, removed its unneeded manage() loop
  * Increased max_key_fee
>>>>>>> 0f32260e

### Deprecated
  *
  *

### Removed
  * Removed unused settings from conf.py and `settings_set`
  *

## [0.13.1] - 2017-06-15

### Added
 * Add `claim_send_to_address`
 * Add `change_address` argument to `publish`
 * Add `unique_contacts` count to `status` response


### Changed
 * Support resolution of multiple uris with `resolve`, all results are keyed by uri
 * Add `error` responses for failed resolves
 * Add `claim_list_by_channel`, supports multiple channel resolution
 * Rename delete_target_file argument of delete API command to delete_from_download_dir
 * Rename delete_all CLI flag -a to --delete_all


### Removed
 * Remove `claims_in_channel` from `resolve` response


### Fixed
 * Race condition from improper initialization and shutdown of the blob manager database
 * Various fixes for GetStream class used in API command get
 * Download analytics error
 * Fixed flag options in file_delete API command



## [0.11.0] - 2017-06-09

### Added
 * Added claim_address option to publish API command
 * Added message for InsufficientFundsError exception
 * Add CLI docs


### Changed
 * Do not catch base exception in API command resolve
 * Remove deprecated `lbrynet.metadata` and update what used it to instead use `lbryschema`
 * Get version information locally instead of via api for cli


### Deprecated
 * Old fee metadata format in publish API command is deprecated, throw relevant exception
 * Removed deprecated `get_best_blockhash`
 * Removed deprecated `is_running`
 * Removed deprecated `daemon_status`
 * Removed deprecated `is_first_run`
 * Removed deprecated `get_lbry_session_info`
 * Removed deprecated `get_time_behind_blockchain`
 * Removed deprecated `get_settings`
 * Removed deprecated `set_settings`
 * Removed deprecated `get_balance`
 * Removed deprecated `stop`
 * Removed deprecated `get_claim_info`
 * Removed deprecated `stop_lbry_file`
 * Removed deprecated `start_lbry_file`
 * Removed deprecated `get_est_cost`
 * Removed deprecated `abandon_claim`
 * Removed deprecated `support_claim`
 * Removed deprecated `get_my_claim`
 * Removed deprecated `get_name_claims`
 * Removed deprecated `get_claims_for_tx`
 * Removed deprecated `get_transaction_history`
 * Removed deprecated `get_transaction`
 * Removed deprecated `address_is_mine`
 * Removed deprecated `get_public_key_from_wallet`
 * Removed deprecated `get_new_address`
 * Removed deprecated `get_block`
 * Removed deprecated `descriptor_get`
 * Removed deprecated `download_descriptor`
 * Removed deprecated `get_peers_for_hash`
 * Removed deprecated `announce_all_blobs_to_dht`
 * Removed deprecated `get_blob_hashes`
 * Removed deprecated `reflect_all_blobs`
 * Removed deprecated `get_start_notice`


### Fixed
 * Download analytics error



## [0.10.3production4] - 2017-06-01

### Added
 * Prevent publish of files with size 0
 * Add `dht_status` parameter to `status` to include bandwidth and peer info
 * Positional and flag arguments in lbrynet-cli


### Changed
 * Changed keyword arguments in lbrynet-cli to use a -- prefix
 * Using the help function in lbrynet-cli no longer requires lbrynet-daemon to be running



## [0.10.3production3] - 2017-05-30

### Changed
 * Update `publish` to use {'currency': ..., 'address': ..., 'amount'} format for fee parameter, previously used old {currency: {'address': ..., 'amount': ...}} format


### Fixed
 * Allow claim_show to be used without specifying name
 * Fix licenseUrl field in `publish`



## [0.10.3production2] - 2017-05-30

### Fixed
 * Allow claim_show to be used without specifying name



## [0.10.3] - 2017-05-23

### Added
 * Add decorator to support queueing api calls
 * Added force option to API command resolve


### Changed
 * Added optional `address` and `include_unconfirmed` params to `jsonrpc_wallet_balance` method
 * Wait for subscriptions before announcing wallet has finished starting
 * Cache claims in wallet storage for use looking claims up by id or outpoint
 * Try to use cached claim info for `file_list`
 * Convert wallet storage to inlinecallbacks
 * Improve internal name_metadata sqlite table


### Fixed
 * Fix race condition in publish that resulted in claims being rejected when making many publishes concurrently



## [0.10.1] - 2017-05-03

### Fixed
 * Fix multiple reactor.stop() calls
 * Properly shut down lbryum wallet from lbrynet
 * Set LBRYumWallet.config upon initialization, fixes attribute error



## [0.10.0] - 2017-04-25

### Added
 * Add `lbryschema_version` to response from `version`
 * Added call to `get_address_balance` when `address` conditional returns true
 * Added `address` conditional to `jsonrpc_wallet_balance`
 * Added `get_address_balance` method to the `Wallet` class
### Changed
 * Added optional `address` and `include_unconfirmed` params to `jsonrpc_wallet_balance` method
 * Wait for subscriptions before announcing wallet has finished starting
### Fixed
 * fix stream_cost_estimate throwing exception on non decodeable claims
 * fixed signing of Windows binaries
 * fixed a few pylint warnings


## [0.10.0rc2] - 2017-04-17
### Changed
 * Return full `lbry_id` and `installation_id` from `status`


## [0.10.0rc1] - 2017-04-13
### Fixed
 * Fix uncaught exception in `stream_cost_estimate`


## [0.9.2rc22] - 2017-04-12
### Added
 * Add `claim_id` parameter to `claim_show`
 * Add `hex` field to claim responses for the raw claim value
 * Add an `error` field to to file responses if an error occurs
### Changed
 * Use `uri` instead of `name` in `get_availability`
 * Add `channel_name` to claim and file responses where applicable
 * Return None (instead of errors) if a uri cannot be resolved
 * Use `uri` instead of `name` for `stream_cost_estimate`, update cost estimate for lbryschema
### Fixed
 * `file_list` for files with bad signatures
 * return None from resolve commands when nothing is found
 * return lbry files with claims that are abandoned
 * unhelpful error messages in `publish` and `channel_new`

## [0.9.2rc9] - 2017-04-08
### Added
 * Use `claim_id` instead of outpoint for `claim_abandon`
 * Add `channel_name` parameter to `publish`
 * Add `delete_all` parameter to `file_delete` to allow deleting multiple files
 * Add `channel_list_mine`
 * Add `channel_new`
 * Add `resolve` to resolve lbry uris
### Changed
 * Use `uri` instead of `name` for `get`, remove explicit `claim_id` parameter
 * Increase default download timeout
 * Use lbry.io api for exchange rate data

## [0.9.2rc4] - 2017-04-06
### Changed
 * Use lbryschema library for metadata
### Fixed
 * Removed update_metadata function that could cause update problems
 * Fix DHT contact bug

## [0.9.2rc3] - 2017-03-29
### Added
 * Create wallet_unused_address API command
 * Add `claim_id` parameter to `get`, used to specify non-default claim for `name`
### Changed
 * wallet_new_address API command always returns new address
 * Improved ConnectionManager speed
 * Remove unused `stream_info` parameter in `get`

## [0.9.2rc2] - 2017-03-25
### Added
 * Add `wallet_list` command
 * Add checks for missing/extraneous params when calling jsonrpc commands
 * Added colors to cli error messages
### Changed
 * Removed check_pending logic from Daemon
 * Switched to txrequests so requests can use twisted event loop
 * Renamed API command file_seed to file_set_status
### Fixed
 * Fix restart procedure in DaemonControl
 * Create download directory if it doesn't exist
 * Fixed descriptor_get
 * Fixed jsonrpc_reflect()
 * Fixed api help return
 * Fixed API command descriptor_get
 * Fixed API command transaction_show
 * Fixed error handling for jsonrpc commands

## [0.9.2rc1] - 2017-03-21
### Added
 * Add `wallet_list` command
### Changed
 * Dont add expected payment to wallet when payment rate is 0
### Fixed
 * Fixed descriptor_get
 * Fixed jsonrpc_reflect()
 * Fixed api help return
 * Fixed API command descriptor_get
 * Fixed API command transaction_show
 * Handle failure to decode claim cache file

## [0.9.1] - 2017-03-17
### Fixed
 * Fix wallet_public_key API command

## [0.9.1rc5] - 2017-03-16
### Added
 * publish API command can take metadata fields as arguments
 * Added `reflect_uploads` config to disable reflecting on upload
### Fixed
 * Fixed jsonrpc_reflect()
 * Fixed api help return

## [0.9.1rc2] - 2017-03-15
### Added
 * Added `--version` flag
### Changed
 * Removed `simplejson` dependency in favor of bulitin `json`

## [0.9.0rc17] - 2017-03-10
### Fixed
 * Added string comparison to ClaimOutpoint (needed to look things up by outpoint)
 * Remove unused API commands from daemon
 * Fix file filter `outpoint`
 * Made dictionary key names in API commmand outputs to be more consistent

## [0.9.0rc15] - 2017-03-09
### Added
 * Add file filters: `claim_id`, `outpoint`, and `rowid`
 * Make loggly logs less verbose
### Changed
 * Change file filter `uri` to `name` and return field `lbry_uri` to `name`
 * Refactor file_list, add `full_status` argument to populate resource intensive fields
 * Remove deprecated file commands: `get_lbry_files`, `get_lbry_file`, and `file_get`
 * Remove deprecated `delete_lbry_file` command
 * Return standard file json from `get`
### Fixed
 * Added string comparison to ClaimOutpoint (needed to look things up by outpoint)
 * Remove unused API commands from daemon
 * Fix file filter `outpoint`

## [0.9.0rc12] - 2017-03-06
### Fixed
 * Fixed ExchangeRateManager freezing the app
 * Fixed download not timing out properly when downloading sd blob
  * Fixed ExchangeRateManager freezing the app
  * Fixed download not timing out properly when downloading sd blob
  * Fixed get not reassembling an already downloaded file that was deleted from download directory

## [0.9.0rc11] - 2017-02-27
### Fixed
 * Added timeout to ClientProtocol
 * Add check for when local height of wallet is less than zero

## [0.9.0rc9] - 2017-02-22
### Changed
 * Add blockchain status to jsonrpc_status

## [0.8.7] - 2017-02-21

## [0.8.6] - 2017-02-19

## [0.8.6rc0] - 2017-02-19
### Changed
 * Add `file_get` by stream hash
 * Add utils.call_later to replace reactor.callLater

### Fixed
 * Fix unhandled error in `get`
 * Fix sd blob timeout handling in `get_availability`, return 0.0

## [0.8.5] - 2017-02-18

## [0.8.5rc0] - 2017-02-18
### Fixed
 * Fix result expected by ui from file_get for missing files

## [0.8.4] - 2017-02-17

## [0.8.4rc0] - 2017-02-17
### Changed
 * Remove unused upload_allowed option
 * Remove code related to packaging as that step is now done in the electron client
 * Remove lbryum version check; use lbry-electron as version source
 * Include download url in version check

### Fixed
 * add misssing traceback to logging

## [0.8.3] - 2017-02-15
### Fixed
 * Get lbry files with pending claims
 * Add better logging to help track down [#478](https://github.com/lbryio/lbry/issues/478)
 * Catch UnknownNameErrors when resolving a name. [#479](https://github.com/lbryio/lbry/issues/479)

### Changed
 * Add blob_get, descriptor_get, and blob_delete
 * Add filter keyword args to blob_list
 * Refactor get_availability
 * Add optional peer search timeout, add peer_search_timeout setting

## [0.8.3rc3] - 2017-02-14

## [0.8.3rc2] - 2017-02-13

## [0.8.3rc1] - 2017-02-13
### Changed
 * make connection manager unit testeable

### Fixed
 * Change EWOULDBLOCK error in DHT to warning. #481
 * mark peers as down if it fails download protocol
 * Made hash reannounce time to be adjustable to fix [#432](https://github.com/lbryio/lbry/issues/432)


## [0.8.3rc0] - 2017-02-10
### Changed
 * Convert EncryptedFileDownloader to inlineCallbacks
 * Convert EncryptedFileManager to use inlineCallbacks
 * Convert Daemon._delete_lbry_file to inlineCallbacks
 * Add uri to stream reflector to de-obfuscate reflector logs
 * Simplify lbrynet.lbrynet_daemon.Publisher
 * Reflect streams in file manager looping call rather than in each file
 * Convert GetStream to inclineCallbacks
 * Change callback condition in GetStream to the first data blob completing
 * Add local and remote heights to blockchain status

### Fixed
 * Fix recursion depth error upon failed blob
 * Call stopProducing in reflector client file_sender when uploading is done
 * Ensure streams in stream_info_manager are saved in lbry_file_manager
 * Fixed file_delete not deleting data from stream_info_manager [#470](https://github.com/lbryio/lbry/issues/470)
 * Fixed upload of bug reports to Slack ([#472](https://github.com/lbryio/lbry/issues/472))
 * Fixed claim updates [#473](https://github.com/lbryio/lbry/issues/473)
 * Handle ConnectionLost error in reflector client
 * Fix updating a claim where the stream doesn't change
 * Fix claim_abandon

## [0.8.1] - 2017-02-01
### Changed
 * reflect all the blobs in a stream
 * change command line flags so that the more common usage is the default
 * change daemon function signatures to include names arguments

### Fixed
 * disable verbose twisted logs
 * improved wallet balance calculations
 * fix block too deep error

## [0.8.0] - 2017-01-24
### Changed
 * renamed api endpoints
 * improved command line user experience
 * integrate twisted logging with python logging
 * Updated READMEs

### Fixed
 * Fixed bug where ConnectionManager wasn't being stopped
 * Fixed: #343
 * Stop hanging if github is down
 * paths for debian package have been updated to be correct
 * improved output of the publish command<|MERGE_RESOLUTION|>--- conflicted
+++ resolved
@@ -14,30 +14,24 @@
 
 ### Changed
   * Change `max_key_fee` setting to be a dictionary with values for `currency` and `amount`
-<<<<<<< HEAD
   * Linux default downloads folder changed from `~/Downloads` to `XDG_DOWNLOAD_DIR`
   * Linux folders moved from the home directory to `~/.local/share/lbry`
   * Windows folders moved from `%APPDATA%/Roaming` to `%APPDATA%/Local/lbry`
-=======
   * Renamed `lbrynet.lbryfile` to `lbrynet.lbry_file`
   * Renamed `lbrynet.lbryfilemanager` to `lbrynet.file_manager`
   * Renamed `lbrynet.lbrynet_daemon` to `lbrynet.daemon`
   * Initialize lbrynet settings when configuring an api client if they are not set yet
   * Updated lbryum imports
->>>>>>> 0f32260e
   *
 
 ### Fixed
   * Fixed some log messages throwing exceptions
   * Fix shutdown of the blob tracker by Session
   * Fixed claim_new_support docstrings
-<<<<<<< HEAD
   * Fix default directories to comply to XDG
   *
-=======
   * Fixed BlobManager causing functional tests to fail, removed its unneeded manage() loop
   * Increased max_key_fee
->>>>>>> 0f32260e
 
 ### Deprecated
   *
